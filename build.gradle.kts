--- conflicted
+++ resolved
@@ -20,24 +20,15 @@
 group = "com.jessecorbett"
 version = diskordVersion
 
-<<<<<<< HEAD
-allprojects {
-    repositories {
-        mavenCentral()
-        jcenter() // Not needed at compile time, but needed for dokka
-        maven(url = "https://kotlin.bintray.com/kotlinx") // kotlinx.serialization
-    }
-=======
 repositories {
     mavenCentral()
     jcenter() // Needed for dokka and kotlinx.serialization
->>>>>>> 43165622
 }
 
 val dokka by tasks.existing(DokkaTask::class) {
     outputFormat = "html"
     outputDirectory = "public"
-    
+
     multiplatform {
         val global by creating {
             noStdlibLink = false
@@ -108,14 +99,9 @@
             dependencies {
                 implementation("org.jetbrains.kotlin:kotlin-stdlib-common:$kotlinVersion")
                 api("org.jetbrains.kotlinx:kotlinx-coroutines-core-common:$kotlinxCoroutinesVersion")
-<<<<<<< HEAD
-                api("org.jetbrains.kotlinx:kotlinx-serialization-runtime-common:0.12.0")
-                implementation("io.github.microutils:kotlin-logging-common:1.6.26")
-=======
                 api("org.jetbrains.kotlinx:kotlinx-serialization-runtime-common:$kotlinSerializationVersion")
                 implementation("io.github.microutils:kotlin-logging-common:1.7.6")
                 implementation("org.jetbrains.kotlinx:kotlinx-io:0.1.15")
->>>>>>> 43165622
                 implementation("io.ktor:ktor-client-core:$ktorVersion")
                 implementation("io.ktor:ktor-client-logging:$ktorVersion")
             }
@@ -125,12 +111,9 @@
                 implementation("org.jetbrains.kotlin:kotlin-test-common:$kotlinVersion")
                 implementation("org.jetbrains.kotlin:kotlin-test-annotations-common:$kotlinVersion")
                 implementation("io.ktor:ktor-client-mock:$ktorVersion")
-<<<<<<< HEAD
-                implementation("com.willowtreeapps.assertk:assertk:0.18")
-=======
                 implementation("com.willowtreeapps.assertk:assertk:0.20")
->>>>>>> 43165622
                 implementation("io.mockk:mockk-common:1.9.3")
+                implementation("io.ktor:ktor-client-mock:$ktorVersion")
             }
         }
 
@@ -140,14 +123,9 @@
             dependencies {
                 implementation("org.jetbrains.kotlin:kotlin-stdlib-jdk8:$kotlinVersion")
                 api("org.jetbrains.kotlinx:kotlinx-coroutines-core:$kotlinxCoroutinesVersion")
-<<<<<<< HEAD
-                api("org.jetbrains.kotlinx:kotlinx-serialization-runtime:0.12.0")
-                implementation("io.github.microutils:kotlin-logging:1.6.26")
-=======
                 api("org.jetbrains.kotlinx:kotlinx-serialization-runtime:$kotlinSerializationVersion")
                 implementation("io.github.microutils:kotlin-logging:1.7.6")
                 implementation("org.jetbrains.kotlinx:kotlinx-io-jvm:0.1.15")
->>>>>>> 43165622
                 implementation("org.slf4j:slf4j-api:1.7.26")
                 implementation("io.ktor:ktor-client-cio:$ktorVersion")
                 implementation("io.ktor:ktor-client-okhttp:$ktorVersion")
@@ -160,14 +138,10 @@
                 implementation("org.jetbrains.kotlin:kotlin-test-junit5")
                 api("org.jetbrains.kotlinx:kotlinx-coroutines-test:$kotlinxCoroutinesVersion")
                 implementation("io.ktor:ktor-client-mock-jvm:$ktorVersion")
-<<<<<<< HEAD
-                implementation("org.junit.jupiter:junit-jupiter-engine:5.5.0")
-                implementation("com.willowtreeapps.assertk:assertk-jvm:0.18")
-=======
                 implementation("org.junit.jupiter:junit-jupiter-engine:5.5.1")
                 implementation("com.willowtreeapps.assertk:assertk-jvm:0.20")
->>>>>>> 43165622
                 implementation("io.mockk:mockk:1.9.3")
+                implementation("io.ktor:ktor-client-mock-jvm:$ktorVersion")
                 implementation("org.slf4j:slf4j-simple:1.7.26")
             }
         }
