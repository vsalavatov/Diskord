--- conflicted
+++ resolved
@@ -95,10 +95,7 @@
                 implementation "org.jetbrains.kotlin:kotlin-stdlib-common:${kotlinVersion}"
                 implementation 'org.jetbrains.kotlinx:kotlinx-coroutines-core-common:1.1.1'
                 api 'org.jetbrains.kotlinx:kotlinx-serialization-runtime-common:0.10.0'
-<<<<<<< HEAD
                 implementation 'io.github.microutils:kotlin-logging-common:1.6.25'
-=======
->>>>>>> 2d7dd755
             }
         }
         commonTest {
@@ -113,8 +110,6 @@
         jvmMain {
             dependencies {
                 implementation "org.jetbrains.kotlin:kotlin-stdlib-jdk8:${kotlinVersion}"
-<<<<<<< HEAD
-                implementation "org.jetbrains.kotlin:kotlin-reflect:${kotlinVersion}"
                 implementation 'org.jetbrains.kotlinx:kotlinx-coroutines-core:1.1.1'
                 api 'org.jetbrains.kotlinx:kotlinx-serialization-runtime:0.10.0'
                 implementation 'com.squareup.okhttp3:okhttp:3.13.1'
@@ -122,23 +117,13 @@
                 implementation 'com.squareup.okio:okio:2.2.2'
                 implementation 'io.github.microutils:kotlin-logging:1.6.25'
                 implementation 'org.slf4j:slf4j-api:1.7.26'
-=======
-                implementation 'org.jetbrains.kotlinx:kotlinx-coroutines-core:1.1.1'
-                api 'org.jetbrains.kotlinx:kotlinx-serialization-runtime:0.10.0'
-                implementation 'com.squareup.okhttp3:okhttp:3.13.1'
-                implementation 'com.squareup.okio:okio:2.2.2'
-                implementation 'org.slf4j:slf4j-api:1.7.25'
->>>>>>> 2d7dd755
             }
         }
         jvmTest {
             dependencies {
                 implementation 'org.jetbrains.kotlin:kotlin-test-junit5'
                 implementation 'org.junit.jupiter:junit-jupiter-engine:5.3.2'
-<<<<<<< HEAD
                 implementation 'com.squareup.okhttp3:logging-interceptor:3.13.1'
-=======
->>>>>>> 2d7dd755
                 implementation 'com.willowtreeapps.assertk:assertk-jvm:0.13'
                 implementation 'io.mockk:mockk:1.9'
                 implementation 'org.slf4j:slf4j-simple:1.7.26'
@@ -149,10 +134,7 @@
 //            dependencies {
 //                implementation "org.jetbrains.kotlin:kotlin-stdlib-js:${kotlinVersion}"
 //                implementation 'org.jetbrains.kotlinx:kotlinx-serialization-runtime-js:0.10.0'
-<<<<<<< HEAD
 //                implementation 'io.github.microutils:kotlin-logging-js:1.6.25'
-=======
->>>>>>> 2d7dd755
 //            }
 //        }
 //        jsTest {
@@ -165,11 +147,8 @@
 
 jvmTest {
     useJUnitPlatform()
-<<<<<<< HEAD
 
     systemProperty("com.jessecorbett.diskord.debug", true)
-=======
->>>>>>> 2d7dd755
 }
 
 bintray {
