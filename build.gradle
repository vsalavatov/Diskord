plugins {
    id 'org.jetbrains.kotlin.multiplatform' version '1.3.21'
    id 'kotlinx-serialization' version '1.3.21'
    id 'maven-publish'
    id "com.jfrog.bintray" version "1.8.4"
    id "org.jetbrains.dokka" version "0.9.17"
}

group = 'com.jessecorbett'
version = diskordVersion

dokka {
    outputFormat = "html"
    outputDirectory = "public"
    kotlinTasks {
        // dokka fails to retrieve sources from MPP-tasks so they must be set empty to avoid exception
        []
    }
    sourceRoot {
        path = "src/commonMain/kotlin"
        platforms = ["Common"]
    }
    sourceRoot {
        path = "src/jvmMain/kotlin"
        platforms = ["JVM"]
    }
    sourceRoot {
        path = "src/jsMain/kotlin"
        platforms = ["JS"]
    }

    linkMapping {
        dir = "src/commonMain/kotlin"
        url = "https://gitlab.com/jesselcorbett/Diskord/tree/master/src/commonMain/kotlin"
        suffix = "#L"
    }
    linkMapping {
        dir = "src/jvmMain/kotlin"
        url = "https://gitlab.com/jesselcorbett/Diskord/tree/master/src/jvmMain/kotlin"
        suffix = "#L"
    }
    linkMapping {
        dir = "src/jsMain/kotlin"
        url = "https://gitlab.com/jesselcorbett/Diskord/tree/master/src/jsMain/kotlin"
        suffix = "#L"
    }
}

def pomConfig = {
    licenses {
        license {
            name 'The Apache Software License, Version 2.0'
            url 'http://www.apache.org/licenses/LICENSE-2.0.txt'
            distribution 'repo'
        }
    }

    developers {
        developer {
            id 'jesse corbett'
            name 'Jesse Corbett'
            email 'jesselcorbett@gmail.com'
        }
    }

    scm {
        url 'https://gitlab.com/jesselcorbett/Diskord'
    }
}

repositories {
    mavenCentral()
    maven { url "https://kotlin.bintray.com/kotlinx" } // kotlinx.serialization
    maven { url  "https://kotlin.bintray.com/ktor" } // ktor
}

kotlin {
    targets {
        fromPreset(presets.jvm, 'jvm') {
            mavenPublication {
                artifactId 'diskord'
                pom.withXml {
                    def root = asNode()
                    root.appendNode('description', 'A Kotlin wrapper around the Discord API')
                    root.appendNode('name', 'Diskord')
                    root.appendNode('url', 'https://gitlab.com/jesselcorbett/Diskord')
                    root.children().last() + pomConfig
                }
            }
        }
//        fromPreset(presets.js, 'js')
    }
    sourceSets {
        commonMain {
            dependencies {
                implementation "org.jetbrains.kotlin:kotlin-stdlib-common:$kotlinVersion"
                implementation 'org.jetbrains.kotlinx:kotlinx-coroutines-core-common:1.1.1'
                api 'org.jetbrains.kotlinx:kotlinx-serialization-runtime-common:0.10.0'
                implementation 'io.github.microutils:kotlin-logging-common:1.6.25'
<<<<<<< HEAD
=======
                implementation "io.ktor:ktor-client-core:$ktorVersion"
                implementation "io.ktor:ktor-client-websocket:$ktorVersion"
>>>>>>> b41f62c0
            }
        }
        commonTest {
            dependencies {
                implementation "org.jetbrains.kotlin:kotlin-test-common:$kotlinVersion"
                implementation "org.jetbrains.kotlin:kotlin-test-annotations-common:$kotlinVersion"
                implementation 'com.willowtreeapps.assertk:assertk-common:0.13'
<<<<<<< HEAD
                implementation 'io.mockk:mockk-common:1.9.1'
=======
                implementation 'io.mockk:mockk-common:1.9.2'
>>>>>>> b41f62c0
            }
        }

        jvmMain {
            dependencies {
                implementation "org.jetbrains.kotlin:kotlin-stdlib-jdk8:$kotlinVersion"
                implementation 'org.jetbrains.kotlinx:kotlinx-coroutines-core:1.1.1'
                api 'org.jetbrains.kotlinx:kotlinx-serialization-runtime:0.10.0'
<<<<<<< HEAD
                implementation 'com.squareup.okhttp3:okhttp:3.13.1'
                implementation 'com.squareup.okio:okio:2.2.2'
                implementation 'io.github.microutils:kotlin-logging:1.6.25'
=======
                implementation 'io.github.microutils:kotlin-logging:1.6.25'
                implementation 'org.slf4j:slf4j-api:1.7.26'
                implementation "io.ktor:ktor-client-cio:$ktorVersion"
>>>>>>> b41f62c0
            }
        }
        jvmTest {
            dependencies {
                implementation 'org.jetbrains.kotlin:kotlin-test-junit5'
                implementation 'org.junit.jupiter:junit-jupiter-engine:5.4.0'
                implementation 'com.willowtreeapps.assertk:assertk-jvm:0.13'
<<<<<<< HEAD
                implementation 'io.mockk:mockk:1.9.1'
=======
                implementation 'io.mockk:mockk:1.9.2'
                implementation 'org.slf4j:slf4j-simple:1.7.26'
>>>>>>> b41f62c0
            }
        }

//        jsMain {
//            dependencies {
//                implementation "org.jetbrains.kotlin:kotlin-stdlib-js:${kotlinVersion}"
//                implementation 'org.jetbrains.kotlinx:kotlinx-serialization-runtime-js:0.10.0'
//                implementation 'io.github.microutils:kotlin-logging-js:1.6.25'
//            }
//        }
//        jsTest {
//            dependencies {
//                implementation "org.jetbrains.kotlin:kotlin-test-js:${kotlinVersion}"
//            }
//        }
    }
}

jvmTest {
    useJUnitPlatform()
}

bintray {
    user = System.getenv("BINTRAY_USER")
    key = System.getenv("BINTRAY_KEY")

    publish = true

    pkg {
        repo = 'diskord'
        name = 'diskord'
        licenses = ['Apache-2.0']
        vcsUrl = 'https://gitlab.com/jesselcorbett/Diskord'
        publications = ['jvm']
        version {
            name = diskordVersion
        }
    }
}

publishing {
    repositories {
        maven {
            name = "gitlab"
            url = "https://gitlab.com/api/v4/projects/${System.getenv("CI_PROJECT_ID")}/packages/maven"
            credentials(HttpHeaderCredentials) {
                name = "Job-Token"
                value = System.getenv("CI_JOB_TOKEN")
            }
            authentication {
                header(HttpHeaderAuthentication)
            }
        }
    }
}<|MERGE_RESOLUTION|>--- conflicted
+++ resolved
@@ -97,11 +97,8 @@
                 implementation 'org.jetbrains.kotlinx:kotlinx-coroutines-core-common:1.1.1'
                 api 'org.jetbrains.kotlinx:kotlinx-serialization-runtime-common:0.10.0'
                 implementation 'io.github.microutils:kotlin-logging-common:1.6.25'
-<<<<<<< HEAD
-=======
                 implementation "io.ktor:ktor-client-core:$ktorVersion"
                 implementation "io.ktor:ktor-client-websocket:$ktorVersion"
->>>>>>> b41f62c0
             }
         }
         commonTest {
@@ -109,11 +106,7 @@
                 implementation "org.jetbrains.kotlin:kotlin-test-common:$kotlinVersion"
                 implementation "org.jetbrains.kotlin:kotlin-test-annotations-common:$kotlinVersion"
                 implementation 'com.willowtreeapps.assertk:assertk-common:0.13'
-<<<<<<< HEAD
-                implementation 'io.mockk:mockk-common:1.9.1'
-=======
                 implementation 'io.mockk:mockk-common:1.9.2'
->>>>>>> b41f62c0
             }
         }
 
@@ -122,15 +115,9 @@
                 implementation "org.jetbrains.kotlin:kotlin-stdlib-jdk8:$kotlinVersion"
                 implementation 'org.jetbrains.kotlinx:kotlinx-coroutines-core:1.1.1'
                 api 'org.jetbrains.kotlinx:kotlinx-serialization-runtime:0.10.0'
-<<<<<<< HEAD
-                implementation 'com.squareup.okhttp3:okhttp:3.13.1'
-                implementation 'com.squareup.okio:okio:2.2.2'
-                implementation 'io.github.microutils:kotlin-logging:1.6.25'
-=======
                 implementation 'io.github.microutils:kotlin-logging:1.6.25'
                 implementation 'org.slf4j:slf4j-api:1.7.26'
                 implementation "io.ktor:ktor-client-cio:$ktorVersion"
->>>>>>> b41f62c0
             }
         }
         jvmTest {
@@ -138,12 +125,8 @@
                 implementation 'org.jetbrains.kotlin:kotlin-test-junit5'
                 implementation 'org.junit.jupiter:junit-jupiter-engine:5.4.0'
                 implementation 'com.willowtreeapps.assertk:assertk-jvm:0.13'
-<<<<<<< HEAD
-                implementation 'io.mockk:mockk:1.9.1'
-=======
                 implementation 'io.mockk:mockk:1.9.2'
                 implementation 'org.slf4j:slf4j-simple:1.7.26'
->>>>>>> b41f62c0
             }
         }
 
