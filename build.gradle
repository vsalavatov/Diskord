--- conflicted
+++ resolved
@@ -92,11 +92,7 @@
     sourceSets {
         commonMain {
             dependencies {
-<<<<<<< HEAD
                 implementation "org.jetbrains.kotlin:kotlin-stdlib-common:${kotlinVersion}"
-=======
-                implementation 'org.jetbrains.kotlin:kotlin-stdlib-common'
->>>>>>> 34c3eeaf
                 implementation 'org.jetbrains.kotlinx:kotlinx-coroutines-core-common:1.1.1'
                 implementation 'org.jetbrains.kotlinx:kotlinx-serialization-runtime-common:0.10.0'
             }
@@ -116,12 +112,8 @@
                 implementation "org.jetbrains.kotlin:kotlin-reflect:${kotlinVersion}"
                 implementation 'org.jetbrains.kotlinx:kotlinx-coroutines-core:1.1.1'
                 implementation 'org.jetbrains.kotlinx:kotlinx-serialization-runtime:0.10.0'
-<<<<<<< HEAD
-                implementation 'com.squareup.okhttp3:okhttp:3.12.1'
-=======
                 implementation 'com.squareup.okhttp3:okhttp:3.13.1'
                 implementation 'com.squareup.okio:okio:2.2.2'
->>>>>>> 34c3eeaf
                 implementation 'org.slf4j:slf4j-api:1.7.25'
             }
         }
@@ -136,22 +128,13 @@
 
 //        jsMain {
 //            dependencies {
-<<<<<<< HEAD
 //                implementation "org.jetbrains.kotlin:kotlin-stdlib-js:${kotlinVersion}"
 //                implementation 'org.jetbrains.kotlinx:kotlinx-serialization-runtime-js:0.10.0'
-=======
-//                implementation 'org.jetbrains.kotlin:kotlin-stdlib-js'
-//                implementation 'org.jetbrains.kotlinx:kotlinx-serialization-runtime-js:0.9.1'
->>>>>>> 34c3eeaf
 //            }
 //        }
 //        jsTest {
 //            dependencies {
-<<<<<<< HEAD
 //                implementation "org.jetbrains.kotlin:kotlin-test-js:${kotlinVersion}"
-=======
-//                implementation 'org.jetbrains.kotlin:kotlin-test-js'
->>>>>>> 34c3eeaf
 //            }
 //        }
     }
