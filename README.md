--- conflicted
+++ resolved
@@ -19,11 +19,7 @@
 }
 
 dependencies {
-<<<<<<< HEAD
-    implementation 'com.jessecorbett:diskord-jvm:1.3.4'
-=======
-    implementation 'com.jessecorbett:diskord:1.4.0'
->>>>>>> d6718a14
+    implementation 'com.jessecorbett:diskord-jvm:1.4.0'
 }
 ```
 
@@ -42,13 +38,8 @@
 
 <dependency>
     <groupId>com.jessecorbett</groupId>
-<<<<<<< HEAD
     <artifactId>diskord-jvm</artifactId>
-    <version>1.3.4</version>
-=======
-    <artifactId>diskord</artifactId>
-    <version>1.4.0</version>
->>>>>>> d6718a14
+    <version>1.40.</version>
 </dependency>
 ```
 
