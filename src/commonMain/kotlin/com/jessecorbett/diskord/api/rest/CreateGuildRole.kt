--- conflicted
+++ resolved
@@ -1,27 +1,16 @@
 package com.jessecorbett.diskord.api.rest
 
 import com.jessecorbett.diskord.api.model.Color
-<<<<<<< HEAD
+import com.jessecorbett.diskord.util.Colors
 import com.jessecorbett.diskord.api.model.Permissions
-=======
-import com.jessecorbett.diskord.util.Colors
->>>>>>> f8816d21
 import kotlinx.serialization.SerialName
 import kotlinx.serialization.Serializable
 
 @Serializable
 data class CreateGuildRole(
-<<<<<<< HEAD
-        @SerialName("name") val name: String,
-        @SerialName("permissions") val permissions: Permissions,
-        @SerialName("color") val color: Color?,
-        @SerialName("hoist") val displayedSeparately: Boolean,
-        @SerialName("mentionable") val mentionable: Boolean
-=======
     @SerialName("name") val name: String,
-    @SerialName("permissions") val permissions: Int, // TODO: convert bitwise amounts
+    @SerialName("permissions") val permissions: Permissions, // TODO: convert bitwise amounts
     @SerialName("color") val color: Color = Colors.BLACK,
     @SerialName("hoist") val displayedSeparately: Boolean,
     @SerialName("mentionable") val mentionable: Boolean
->>>>>>> f8816d21
 )