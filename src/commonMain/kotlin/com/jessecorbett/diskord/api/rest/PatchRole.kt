--- conflicted
+++ resolved
@@ -7,17 +7,9 @@
 
 @Serializable
 data class PatchRole(
-<<<<<<< HEAD
-        @SerialName("name") val name: String,
-        @SerialName("permissions") val permissions: Permissions,
-        @SerialName("color") val color: Color,
-        @SerialName("hoist") val displayedSeparately: Boolean,
-        @SerialName("mentionable") val mentionable: Boolean
-=======
     @SerialName("name") val name: String,
-    @SerialName("permissions") val permissions: Int, // TODO: convert bitwise stuff
+    @SerialName("permissions") val permissions: Permissions,
     @SerialName("color") val color: Color,
     @SerialName("hoist") val displayedSeparately: Boolean,
     @SerialName("mentionable") val mentionable: Boolean
->>>>>>> f8816d21
 )