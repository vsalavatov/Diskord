package com.jessecorbett.diskord.api.rest.response

import com.jessecorbett.diskord.api.model.Permissions
import kotlinx.serialization.SerialName
import kotlinx.serialization.Serializable

@Serializable
data class PartialGuild(
<<<<<<< HEAD
        @SerialName("owner") val userIsOwner: Boolean,
        @SerialName("permissions") val permissions: Permissions,
        @SerialName("icon") val iconHash: String?,
        @SerialName("id") val id: String,
        @SerialName("name") val name: String
=======
    @SerialName("owner") val userIsOwner: Boolean,
    @SerialName("permissions") val permissions: Int,
    @SerialName("icon") val iconHash: String?,
    @SerialName("id") val id: String,
    @SerialName("name") val name: String
>>>>>>> f8816d21
)<|MERGE_RESOLUTION|>--- conflicted
+++ resolved
@@ -6,17 +6,9 @@
 
 @Serializable
 data class PartialGuild(
-<<<<<<< HEAD
-        @SerialName("owner") val userIsOwner: Boolean,
-        @SerialName("permissions") val permissions: Permissions,
-        @SerialName("icon") val iconHash: String?,
-        @SerialName("id") val id: String,
-        @SerialName("name") val name: String
-=======
     @SerialName("owner") val userIsOwner: Boolean,
-    @SerialName("permissions") val permissions: Int,
+    @SerialName("permissions") val permissions: Permissions,
     @SerialName("icon") val iconHash: String?,
     @SerialName("id") val id: String,
     @SerialName("name") val name: String
->>>>>>> f8816d21
 )