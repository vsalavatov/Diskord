--- conflicted
+++ resolved
@@ -1,17 +1,10 @@
 # Changelog
 
-<<<<<<< HEAD
-## [1.3.4] - 2019-05-09
-
-### Changed
-- Updated publications to use mpp defaults
-=======
 ## [1.3.4] - 2019-05-18
 
 ### Changed
 - Fixed a bug where `ChannelClient.getMessageReactions` function invoked with a String containing a unicode emoji was indefinitely hanging
 - Fixed a bug where both `ChannelClient.getMessageReactions` functions were returning the incorrect type
->>>>>>> c53fb010
 
 ## [1.3.3] - 2019-05-05
 
